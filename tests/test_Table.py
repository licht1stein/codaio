--- conflicted
+++ resolved
@@ -85,10 +85,7 @@
             ]
         )
         assert result["status"] == 200
-<<<<<<< HEAD
-=======
 
->>>>>>> eae9450a
         saved_rows = main_table.rows()
 
         assert len(saved_rows) == 5
